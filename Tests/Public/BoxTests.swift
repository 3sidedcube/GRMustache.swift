--- conflicted
+++ resolved
@@ -1033,11 +1033,7 @@
         do {
             // Direct argument
             let template = try! Template(string: "{{#.}}{{.}}{{/}}")
-<<<<<<< HEAD
-            let rendering = try! template.render([0, nil, "foo"])
-=======
             let rendering = try! template.render([(0 as Int?) as Any, (nil as CustomBoxable?) as Any, ("foo" as String?) as Any])
->>>>>>> f52520bf
             XCTAssertEqual(rendering, "0foo")
         }
         do {
