--- conflicted
+++ resolved
@@ -1,10 +1,6 @@
 <?xml version="1.0" encoding="UTF-8"?>
 <Scheme
-<<<<<<< HEAD
-   LastUpgradeVersion = "0910"
-=======
    LastUpgradeVersion = "0940"
->>>>>>> f52520bf
    version = "1.3">
    <BuildAction
       parallelizeBuildables = "YES"
@@ -30,7 +26,6 @@
       buildConfiguration = "Debug"
       selectedDebuggerIdentifier = "Xcode.DebuggerFoundation.Debugger.LLDB"
       selectedLauncherIdentifier = "Xcode.DebuggerFoundation.Launcher.LLDB"
-      language = ""
       shouldUseLaunchSchemeArgsEnv = "YES">
       <Testables>
          <TestableReference
@@ -60,7 +55,6 @@
       buildConfiguration = "Debug"
       selectedDebuggerIdentifier = "Xcode.DebuggerFoundation.Debugger.LLDB"
       selectedLauncherIdentifier = "Xcode.DebuggerFoundation.Launcher.LLDB"
-      language = ""
       launchStyle = "0"
       useCustomWorkingDirectory = "NO"
       ignoresPersistentStateOnLaunch = "NO"
